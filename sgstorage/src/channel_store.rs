--- conflicted
+++ resolved
@@ -19,11 +19,8 @@
 use schemadb::SchemaBatch;
 use sgtypes::channel_transaction_info::ChannelTransactionInfo;
 use sgtypes::channel_transaction_to_commit::*;
-<<<<<<< HEAD
 use sgtypes::ledger_info::LedgerInfo;
-=======
 use sgtypes::pending_txn::PendingTransaction;
->>>>>>> c3f51780
 use sgtypes::proof::signed_channel_transaction_proof::SignedChannelTransactionProof;
 use sgtypes::signed_channel_transaction_with_proof::SignedChannelTransactionWithProof;
 use sgtypes::startup_info::StartupInfo;
@@ -139,12 +136,8 @@
         &self,
         txn_to_commit: ChannelTransactionToCommit,
         version: Version,
-<<<<<<< HEAD
         ledger_info: &Option<LedgerInfo>,
-=======
-        ledger_info_with_sigs: &Option<LedgerInfoWithSignatures>,
         clear_pending_txn: bool,
->>>>>>> c3f51780
     ) -> Result<()> {
         if let Some(x) = ledger_info {
             let claimed_last_version = x.version();
