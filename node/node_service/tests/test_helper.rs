--- conflicted
+++ resolved
@@ -7,22 +7,17 @@
 use node_proto::proto::node_grpc::create_node;
 use node_service::NodeService;
 use rand::{rngs::StdRng, SeedableRng};
-<<<<<<< HEAD
+
 use tokio::runtime::{Runtime,TaskExecutor};
 use node_internal::test_helper::{*};
 
-
-pub fn create_and_start_server(config:&NodeConfig,executor:TaskExecutor) -> (grpcio::Server) {
-
-=======
 use sg_config::config::NodeConfig;
 use std::sync::Arc;
 
-pub fn create_and_start_server(config: &NodeConfig) -> (grpcio::Server) {
->>>>>>> a28df402
+pub fn create_and_start_server(config: &NodeConfig,executor:TaskExecutor) -> (grpcio::Server) {
     let client_env = Arc::new(EnvBuilder::new().build());
 
-    let (node,addr,keypair) = gen_node(executor,&config.node_net_work);
+    let (node,addr,keypair) = gen_node(executor,&config.net_config);
     let node_service = create_node(NodeService::new(Arc::new(node)));
     let mut node_server = ServerBuilder::new(Arc::new(EnvBuilder::new().build()))
         .register_service(node_service)
@@ -33,14 +28,11 @@
 
     (node_server)
 }
-<<<<<<< HEAD
+
 
 pub fn create_keypair()->(Ed25519PublicKey,Ed25519PrivateKey){
-=======
-pub fn create_keypair() -> (Ed25519PublicKey, Ed25519PrivateKey) {
->>>>>>> a28df402
     let mut rng: StdRng = SeedableRng::from_seed([0; 32]);
     let private_key = Ed25519PrivateKey::generate_for_testing(&mut rng);
     let public_key: Ed25519PublicKey = (&private_key).into();
-    (public_key, private_key)
+    (public_key,private_key)
 }