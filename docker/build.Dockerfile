FROM rust:latest

RUN sudo apt-get update && \
<<<<<<< HEAD
 sudo apt-get install -y protobuf-compiler cmake build-essential && \
 sudo apt-get install --no-install-recommends -y nano net-tools tcpdump iproute2 netcat ngrep atop gdb strace && \
=======
 sudo apt-get install -y protobuf-compiler cmake && \
 sudo apt-get install --no-install-recommends -y nano net-tools tcpdump iproute2 netcat ngrep atop gdb strace gcc clang && \
>>>>>>> 2905b6b4
 sudo apt-get clean && \
 sudo rm -r /var/lib/apt/lists/*

WORKDIR /starcoin
COPY rust-toolchain /starcoin/rust-toolchain
RUN rustup install $(cat rust-toolchain)<|MERGE_RESOLUTION|>--- conflicted
+++ resolved
@@ -1,13 +1,8 @@
 FROM rust:latest
 
 RUN sudo apt-get update && \
-<<<<<<< HEAD
- sudo apt-get install -y protobuf-compiler cmake build-essential && \
- sudo apt-get install --no-install-recommends -y nano net-tools tcpdump iproute2 netcat ngrep atop gdb strace && \
-=======
  sudo apt-get install -y protobuf-compiler cmake && \
- sudo apt-get install --no-install-recommends -y nano net-tools tcpdump iproute2 netcat ngrep atop gdb strace gcc clang && \
->>>>>>> 2905b6b4
+ sudo apt-get install --no-install-recommends -y nano net-tools tcpdump iproute2 netcat ngrep atop gdb strace build-essential clang && \
  sudo apt-get clean && \
  sudo rm -r /var/lib/apt/lists/*
 
