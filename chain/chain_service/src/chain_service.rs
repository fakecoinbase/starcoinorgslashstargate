--- conflicted
+++ resolved
@@ -39,14 +39,9 @@
 use vm::file_format::{CompiledModule, StructDefinition};
 use state_view::StateView;
 use types::access_path::AccessPath;
-<<<<<<< HEAD
-use types::proto::access_path::AccessPath as ProtoAccessPath;
-use state_store::StateStore;
-=======
 use core::borrow::{Borrow};
 use proto_conv::{FromProto, IntoProto};
 use protobuf::RepeatedField;
->>>>>>> 4bb7cf95
 
 lazy_static! {
     static ref VM_CONFIG:VMConfig = VMConfig{
@@ -127,14 +122,8 @@
             let payload = sign_tx.borrow().payload().borrow();
             match payload {
                 TransactionPayload::WriteSet(ws) => {
-<<<<<<< HEAD
-                    let mut state_db = self.state_db.lock().unwrap();
-                    state_db.apply_write_set(&ws).unwrap();
-                    let state_hash = state_db.root_hash();
-=======
                     let state_db = self.state_db.lock().unwrap();
                     let state_hash = state_db.apply_write_set(&ws).unwrap();
->>>>>>> 4bb7cf95
                     //let state_hash = SparseMerkleTree::default().root_hash();
 
 //                    // 2. add signed_tx
@@ -155,10 +144,6 @@
                     let mut output_vec = MoveVM::execute_block(vec![sign_tx.clone()], &VM_CONFIG, &*state_db);
 
                     output_vec.pop().and_then(|output| {
-<<<<<<< HEAD
-                        let state_hash = state_db.apply_libra_output(&output).unwrap();
-                        tx_db.insert_all(state_hash, sign_tx);
-=======
                         let state_hash = state_db.apply_write_set(&output.write_set()).unwrap();
                         tx_db.insert_all(state_hash, sign_tx.clone());
 
@@ -169,7 +154,6 @@
                         event_resp.events = RepeatedField::from(events);
                         let event_lock = self.event_pub.lock().unwrap();
                         event_lock.send(event_resp).unwrap();
->>>>>>> 4bb7cf95
                         Some(())
                     });
                 }
