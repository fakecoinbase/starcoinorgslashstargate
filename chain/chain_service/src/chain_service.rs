use failure::prelude::*;
use types::proto::{access_path::AccessPath as ProtoAccessPath, account_state_blob::{AccountStateBlob as AccountStateBlobProto, AccountStateWithProof}};
use types::{proof::SparseMerkleProof, account_state_blob::AccountStateBlob, account_config::association_address, transaction::{SignedTransaction, TransactionPayload, RawTransaction}, access_path::AccessPath, account_address::AccountAddress};
use futures::{sync::mpsc::{unbounded, UnboundedReceiver}, future::Future, sink::Sink, stream::Stream};
use super::pub_sub;
use grpcio::WriteFlags;
use state_storage::{StateStorage, AccountState};
use super::transaction_storage::TransactionStorage;
use std::{sync::{Arc, Mutex}, time::Duration, convert::TryFrom};
use crypto::{hash::CryptoHash, HashValue};
use grpc_helpers::provide_grpc_response;
use vm_genesis::{encode_genesis_transaction, encode_transfer_program, encode_create_account_program, GENESIS_KEYPAIR};
use metrics::IntGauge;
use futures03::{
    future::{FutureExt, TryFutureExt},
    stream::StreamExt,
    sink::SinkExt,
    executor::block_on,
};
use tokio::{runtime::TaskExecutor};
use star_types::{channel_transaction::ChannelTransaction,
                 proto::{chain_grpc::Chain,
                         chain::{LeastRootRequest, LeastRootResponse,
                                 FaucetRequest, FaucetResponse,
                                 GetAccountStateWithProofRequest, GetAccountStateWithProofResponse, Blob,
                                 WatchTransactionRequest,
                                 MempoolAddTransactionStatus, MempoolAddTransactionStatusCode,
                                 SubmitTransactionRequest, SubmitTransactionResponse,
                                 StateByAccessPathResponse, AccountResource,
                                 WatchEventRequest,
                                 GetTransactionByHashRequest, GetTransactionByHashResponse,
                                 WatchData, WatchTxData,
                         },
                         channel_transaction::ChannelTransaction as OffChainTransactionProto,
                 }, transaction_output_helper};
use vm_runtime::{MoveVM, VMExecutor};
use lazy_static::lazy_static;
use config::config::VMConfig;
use state_view::StateView;
use core::borrow::Borrow;
use proto_conv::{FromProto, IntoProto};
use types::contract_event::ContractEvent;
use types::event::EventKey;
<<<<<<< HEAD
use types::transaction::{TransactionOutput, TransactionStatus};
use types::vm_error::{VMStatus, ExecutionStatus};
=======
use super::event_storage::EventStorage;
use atomic_refcell::AtomicRefCell;
>>>>>>> 6404fbef

lazy_static! {
    static ref VM_CONFIG:VMConfig = VMConfig::onchain();
}

#[derive(Clone)]
pub struct ChainService {
    sender: channel::Sender<TransactionInner>,
    state_db: Arc<Mutex<StateStorage>>,
    tx_db: Arc<Mutex<TransactionStorage>>,
    event_storage: Arc<AtomicRefCell<EventStorage>>,
    tx_pub: Arc<Mutex<pub_sub::Pub<WatchData>>>,
    event_pub: Arc<Mutex<pub_sub::Pub<WatchData>>>,
}

#[derive(Clone, Debug)]
pub enum TransactionInner {
    OnChain(SignedTransaction),
    OffChain(ChannelTransaction),
}

impl ChainService {
    pub fn new(exe: &TaskExecutor) -> Self {
        let gauge = IntGauge::new("receive_transaction_channel_counter", "receive transaction channel").unwrap();
        let (tx_sender, mut tx_receiver) = channel::new(1_024, &gauge);
        let tx_db = Arc::new(Mutex::new(TransactionStorage::new()));
        let state_db = Arc::new(Mutex::new(StateStorage::new()));
        let event_storage = Arc::new(AtomicRefCell::new(EventStorage::new()));
        let tx_pub = Arc::new(Mutex::new(pub_sub::Pub::new()));
        let event_pub = Arc::new(Mutex::new(pub_sub::Pub::new()));
        let chain_service = ChainService { sender: tx_sender.clone(), state_db, tx_db, event_storage, tx_pub, event_pub };
        let chain_service_clone = chain_service.clone();

        let receiver_future = async move {
            while let Some(tx) = tx_receiver.next().await {
                chain_service_clone.submit_transaction_real(tx);
            }
        };
        exe.spawn(receiver_future.boxed().unit_error().compat());

        let genesis_checked_txn = encode_genesis_transaction(&GENESIS_KEYPAIR.0, GENESIS_KEYPAIR.1.clone());
        let genesis_txn = genesis_checked_txn.into_inner();
        chain_service.apply_on_chain_transaction(genesis_txn);

        chain_service
    }

    fn submit_transaction_real(&self, tx: TransactionInner) {
        match tx {
            TransactionInner::OnChain(on_chain_tx) => {
                self.apply_on_chain_transaction(on_chain_tx)
            }
            TransactionInner::OffChain(off_chain_tx) => {
                self.apply_off_chain_transaction(off_chain_tx)
            }
        }
    }

    fn apply_off_chain_transaction(&self, off_chain_tx: ChannelTransaction) {
        let signed_tx_hash = off_chain_tx.txn().hash();
        let mut tx_db = self.tx_db.lock().unwrap();
        let exist_flag = tx_db.exist_signed_transaction(signed_tx_hash);
        if !exist_flag {
            let state_db = self.state_db.lock().unwrap();
<<<<<<< HEAD
            let write_set = off_chain_tx.witness_payload_write_set();
            let state_hash = state_db.apply_txn(&off_chain_tx).unwrap();
            tx_db.insert_all(state_hash, off_chain_tx.txn().clone());
=======
            let output = off_chain_tx.output();
            let state_hash = state_db.apply_txn(&off_chain_tx).expect("apply txn err.");
            let ver = tx_db.least_version();
            let event_hash = self.event_storage.borrow_mut().insert_events(ver + 1, off_chain_tx.output().events()).expect("insert events err.");
            tx_db.insert_tx(state_hash, event_hash, off_chain_tx.txn().clone());
>>>>>>> 6404fbef

            let event_lock = self.event_pub.lock().unwrap();


            let mut wt_resp = WatchData::new();
            let mut watch_tx = WatchTxData::new();
            let output = TransactionOutput::new(write_set.clone(), vec![], 0 , VMStatus::Execution(ExecutionStatus::Executed).into());
            let tx_output = transaction_output_helper::into_pb(output).unwrap();
            watch_tx.set_signed_txn(off_chain_tx.txn().clone().into_proto());
            watch_tx.set_output(tx_output);
            wt_resp.set_tx(watch_tx);

            let tx_lock = self.tx_pub.lock().unwrap();
            tx_lock.send(wt_resp).unwrap();
        }
    }

    fn apply_on_chain_transaction(&self, sign_tx: SignedTransaction) {
        let signed_tx_hash = sign_tx.borrow().hash();
        let mut tx_db = self.tx_db.lock().unwrap();
        let ver = tx_db.least_version();
        let exist_flag = tx_db.exist_signed_transaction(signed_tx_hash);
        let mut watch_tx = WatchTxData::new();
        if !exist_flag {
            // 1. state_root
            let payload = sign_tx.borrow().payload().borrow();
            match payload {
                TransactionPayload::WriteSet(ws) => {
                    let state_db = self.state_db.lock().unwrap();
                    let state_hash = state_db.apply_write_set(&ws).unwrap();
                    // event hash
                    //let state_hash = SparseMerkleTree::default().root_hash();

//                    // 2. add signed_tx
//                    let version = tx_db.insert_signed_transaction(sign_tx.clone());
//
//                    // 3. tx_info
//                    let tx_info = TransactionInfo::new(signed_tx_hash, state_hash, HashValue::random(), 0);
//                    tx_db.insert_transaction_info(tx_info.clone());
//
//                    // 4. accumulator hash，store Version-HASH
//                    let hash_root = tx_db.accumulator_append(tx_info);
//                    tx_db.insert_ledger_info(hash_root);

                    tx_db.insert_tx(state_hash, HashValue::zero(), sign_tx.clone());
                }
                TransactionPayload::Program(_) | TransactionPayload::Module(_) | TransactionPayload::Script(_) => {
                    let state_db = self.state_db.lock().unwrap();
                    let mut output_vec = MoveVM::execute_block(vec![sign_tx.clone()], &VM_CONFIG, &*state_db);
                    output_vec.pop().and_then(|output| {
                        let state_hash = state_db.apply_libra_output(&output).unwrap();
                        let event_hash = self.event_storage.borrow_mut().insert_events(ver + 1, output.events()).expect("insert event err.");
                        tx_db.insert_tx(state_hash, event_hash, sign_tx.clone());
                        let event_lock = self.event_pub.lock().unwrap();
                        output.events().iter().for_each(|e| {
                            let event = e.clone().into_proto();
                            let mut event_resp = WatchData::new();
                            event_resp.set_event(event);
                            event_lock.send(event_resp).unwrap();
                        });

                        watch_tx.set_output(transaction_output_helper::into_pb(output).unwrap());

                        Some(())
                    });
                }
                TransactionPayload::ChannelWriteSet(channel_write_set) => {
                    //TODO
                }
                TransactionPayload::ChannelScript(channel_script) => {
                    //TODO
                }
            }

            let mut wt_resp = WatchData::new();
            watch_tx.set_signed_txn(sign_tx.into_proto());

            wt_resp.set_tx(watch_tx);

            let tx_lock = self.tx_pub.lock().unwrap();
            tx_lock.send(wt_resp).unwrap();
        }
    }

    pub async fn submit_transaction_inner(&self, mut sender: channel::Sender<TransactionInner>, inner_tx: TransactionInner) {
        sender.send(inner_tx).await.unwrap();
    }

    pub fn watch_transaction_inner(&self, address: AccountAddress, index: u64) -> UnboundedReceiver<WatchData> {
        if index != std::u64::MAX {
            //TODO
            //1. get least tx index
            //2. compare index
            //3. get tx and send to client
        }

        let (sender, receiver) = unbounded::<WatchData>();
        let id = address.hash();
        let tx_lock = self.tx_pub.lock().unwrap();
        tx_lock.subscribe(id, sender, Box::new(move |tx: WatchData| -> bool {
            let signed_tx = SignedTransaction::from_proto(tx.get_tx().get_signed_txn().clone()).unwrap();
            signed_tx.sender() == address
        }));

        receiver
    }

    pub fn watch_event_inner(&self, address: AccountAddress, keys: Vec<EventKey>, _index: u64) -> UnboundedReceiver<WatchData> {
        let (sender, receiver) = unbounded::<WatchData>();
        let id = address.hash();
        let event_lock = self.event_pub.lock().unwrap();
        event_lock.subscribe(id, sender, Box::new(move |data: WatchData| -> bool {
            let mut flag = false;
            let event: ContractEvent = ContractEvent::from_proto(data.get_event().clone()).unwrap();
            keys.iter().for_each(|key| {
                flag = key == event.key()
            });

            flag
        }));

        receiver
    }

    pub fn least_state_root_inner(&self) -> HashValue {
        self.tx_db.lock().unwrap().least_hash_root()
    }

    pub fn get_account_state_inner(&self, account_address: &AccountAddress, ver: Option<u64>) -> Option<Vec<u8>> {
        let state_db = self.state_db.lock().unwrap();
        //TODO
        match ver {
            Some(version) => { state_db.get_account_state_by_version(version, account_address) }
            None => {
                state_db.get_account_state(account_address)
            }
        }
    }

    pub fn get_account_state_with_proof_inner(&self, account_address: &AccountAddress, ver: Option<u64>) -> Option<(u64, Option<AccountStateBlob>, SparseMerkleProof)> {
        let state_db = self.state_db.lock().unwrap();
        state_db.account_state_with_proof(ver, account_address)
    }

    pub fn state_by_access_path_inner(&self, account_address: AccountAddress, path: Vec<u8>) -> Result<Option<Vec<u8>>> {
        let state_db = self.state_db.lock().unwrap();
        state_db.get(&AccessPath::new(account_address, path))
    }

    pub fn faucet_inner(&self, receiver: AccountAddress, amount: u64) -> Result<()> {
        let state_db = self.state_db.lock().unwrap();
        let exist_flag = state_db.exist_account(&receiver);
        let program = if !exist_flag {
            encode_create_account_program(&receiver, amount)
        } else {
            encode_transfer_program(&receiver, amount)
        };

        let sender = association_address();//AccountAddress::from_public_key(&GENESIS_KEYPAIR.1);
        let s_n = match state_db.sequence_number(&sender) {
            Some(num) => num,
            _ => 0
        };
        drop(state_db);
        let signed_tx = RawTransaction::new(
            sender,
            s_n,
            program,
            1000_000 as u64,
            1 as u64,
            Duration::from_secs(u64::max_value()),
        ).sign(&GENESIS_KEYPAIR.0, GENESIS_KEYPAIR.1.clone())
            .unwrap()
            .into_inner();

        self.apply_on_chain_transaction(signed_tx);
        Ok(())
    }

    pub fn sender(&self) -> channel::Sender<TransactionInner> {
        self.sender.clone()
    }

    pub fn get_transaction_by_hash(&self, hash: HashValue) -> Result<SignedTransaction> {
        let lock = self.tx_db.lock().unwrap();
        let signed_tx = lock.get_signed_transaction_by_hash(&hash);
        match signed_tx {
            Some(tx) => Ok(tx),
            None => bail!("could not find tx by hash {}",hash),
        }
    }
}

impl Chain for ChainService {
    fn least_state_root(&mut self, ctx: ::grpcio::RpcContext, _req: LeastRootRequest, sink: ::grpcio::UnarySink<LeastRootResponse>) {
        let least_hash_root = self.least_state_root_inner();
        let mut resp = LeastRootResponse::new();
        resp.set_state_root_hash(least_hash_root.to_vec());
        provide_grpc_response(Ok(resp), ctx, sink);
    }

    fn faucet(&mut self, ctx: ::grpcio::RpcContext,
              req: FaucetRequest,
              sink: ::grpcio::UnarySink<FaucetResponse>) {
        let resp = AccountAddress::try_from(req.get_address().to_vec()).and_then(|account_address| {
            self.faucet_inner(account_address, req.get_amount())
        }).and_then(|_| {
            Ok(FaucetResponse::new())
        });
        provide_grpc_response(resp, ctx, sink);
    }

    fn get_account_state_with_proof(&mut self, ctx: ::grpcio::RpcContext,
                                    req: GetAccountStateWithProofRequest,
                                    sink: ::grpcio::UnarySink<GetAccountStateWithProofResponse>) {
        let resp = AccountAddress::try_from(req.get_address().to_vec()).and_then(|account_address| {
            let ver = if req.has_ver() { Some(req.get_ver()) } else { None };
            Ok(self.get_account_state_with_proof_inner(&account_address, ver))
        }).and_then(|query| {
            let mut get_resp = GetAccountStateWithProofResponse::new();
            match query {
                Some((v, a, p)) => {
                    get_resp.set_version(v);
                    get_resp.set_sparse_merkle_proof(p.into_proto());

                    match a {
                        Some(account) => {
                            get_resp.set_account_state_blob(account.into_proto());
                        }
                        _ => {}
                    }
                }
                None => {}
            };
            Ok(get_resp)
        });
        provide_grpc_response(resp, ctx, sink);
    }

    fn submit_transaction(&mut self, ctx: ::grpcio::RpcContext,
                          req: SubmitTransactionRequest,
                          sink: ::grpcio::UnarySink<SubmitTransactionResponse>) {
        let resp = SignedTransaction::from_proto(req.signed_txn.clone().unwrap()).and_then(|signed_txn| {
            block_on(self.submit_transaction_inner(self.sender.clone(), TransactionInner::OnChain(signed_txn)));

            let mut submit_resp = SubmitTransactionResponse::new();
            let mut state = MempoolAddTransactionStatus::new();
            state.set_code(MempoolAddTransactionStatusCode::Valid);
            submit_resp.set_mempool_status(state);
            Ok(submit_resp)
        });

        provide_grpc_response(resp, ctx, sink);
    }

    fn submit_channel_transaction(&mut self, ctx: ::grpcio::RpcContext, req: OffChainTransactionProto,
                                  sink: ::grpcio::UnarySink<SubmitTransactionResponse>) {
        let resp = ChannelTransaction::from_proto(req.clone()).and_then(|off_chain_tx| {
            block_on(self.submit_transaction_inner(self.sender.clone(), TransactionInner::OffChain(off_chain_tx)));

            let mut submit_resp = SubmitTransactionResponse::new();
            let mut state = MempoolAddTransactionStatus::new();
            state.set_code(MempoolAddTransactionStatusCode::Valid);
            submit_resp.set_mempool_status(state);
            Ok(submit_resp)
        });

        provide_grpc_response(resp, ctx, sink);
    }

    fn watch_transaction(&mut self, ctx: ::grpcio::RpcContext,
                         req: WatchTransactionRequest,
                         sink: ::grpcio::ServerStreamingSink<WatchData>) {
        let index = if req.has_index() {
            req.get_index()
        } else {
            std::u64::MAX
        };
        let receiver = self.watch_transaction_inner(AccountAddress::from_proto(req.address).unwrap(), index);
        let stream = receiver
            .map(|e| (e, WriteFlags::default()))
            .map_err(|_| grpcio::Error::RemoteStopped);

        ctx.spawn(
            sink
                .send_all(stream)
                .map(|_| println!("completed"))
                .map_err(|e| println!("failed to reply: {:?}", e)),
        );
    }

    fn state_by_access_path(&mut self, ctx: ::grpcio::RpcContext,
                            req: ProtoAccessPath,
                            sink: ::grpcio::UnarySink<StateByAccessPathResponse>) {
        let resp = AccountAddress::try_from(req.get_address().to_vec()).and_then(|account_address| {
            self.state_by_access_path_inner(account_address, req.path)
        }).and_then(|resource| {
            let mut state_resp = StateByAccessPathResponse::new();
            match resource {
                Some(re) => {
                    let mut a_r = AccountResource::new();
                    a_r.set_resource(re);
                    state_resp.set_account_resource(a_r);
                }
                _ => {}
            };
            Ok(state_resp)
        });

        provide_grpc_response(resp, ctx, sink);
    }

    fn watch_event(&mut self, ctx: ::grpcio::RpcContext,
                   req: WatchEventRequest,
                   sink: ::grpcio::ServerStreamingSink<WatchData>) {
        let index = if req.has_index() {
            req.get_index()
        } else {
            std::u64::MAX
        };
        let keys = req.get_keys().iter().map(|key| -> EventKey { EventKey::new(u8_32(key.get_key())) }).collect();
        let receiver = self.watch_event_inner(AccountAddress::try_from(req.get_address().to_vec()).unwrap(), keys, index);
        let stream = receiver
            .map(|e| (e, WriteFlags::default()))
            .map_err(|_| grpcio::Error::RemoteStopped);

        ctx.spawn(
            sink
                .send_all(stream)
                .map(|_| println!("completed"))
                .map_err(|e| println!("failed to reply: {:?}", e)),
        );
    }

    fn get_transaction_by_hash(&mut self, ctx: ::grpcio::RpcContext,
                               req: GetTransactionByHashRequest,
                               sink: ::grpcio::UnarySink<GetTransactionByHashResponse>) {
        let hash = HashValue::from_slice(req.get_state_root_hash()).unwrap();
        let mut resp = GetTransactionByHashResponse::new();
        let lock = self.tx_db.lock().unwrap();
        let signed_tx = lock.get_signed_transaction_by_hash(&hash);
        match signed_tx {
            Some(tx) => resp.set_signed_tx(tx.into_proto()),
            None => {}
        }
        provide_grpc_response(Ok(resp), ctx, sink);
    }
}

fn u8_32(value: &[u8]) -> [u8; 32] {
    let mut tmp = [0u8; 32];
    tmp.copy_from_slice(value);
    tmp
}

#[cfg(test)]
mod tests {
    use vm_genesis::{encode_genesis_transaction, GENESIS_KEYPAIR};
    use crate::chain_service::ChainService;
    use tokio::runtime::Runtime;
    use futures::future::Future;
    use futures03::{
        future::{FutureExt, TryFutureExt},
        stream::StreamExt,
        sink::SinkExt,
        executor::block_on,
    };
    use std::{thread, time};
    use compiler::Compiler;
    use types::{account_address::AccountAddress, transaction::{Program, RawTransaction}, account_config::{core_code_address, association_address}};
    use std::{time::Duration};
    use crypto::hash::{CryptoHash, TransactionInfoHasher};

    #[test]
    fn test_genesis() {
        let genesis_checked_txn = encode_genesis_transaction(&GENESIS_KEYPAIR.0, GENESIS_KEYPAIR.1.clone());
        let genesis_txn = genesis_checked_txn.into_inner();
        println!("{:?}", genesis_txn);
    }

    #[test]
    fn test_chain_service() {
        let mut rt = Runtime::new().unwrap();
        let chain_service = ChainService::new(&rt.executor());
//        let print_future = async move {
//            let ten_millis = time::Duration::from_millis(100);
//            thread::sleep(ten_millis);
        let root = chain_service.least_state_root_inner();
        println!("{:?}", root);
//        };
//        rt.block_on(print_future.boxed().unit_error().compat()).unwrap();
    }

    #[test]
    fn test_apply_program() {
        let rt = Runtime::new().unwrap();

        let code =
            "
            main() {
                return;
            }
            ";

        let compiler = Compiler {
            code,
            ..Compiler::default()
        };

        let program = compiler.into_program(vec![]).unwrap();

        let account_address = association_address();

        let chain_service = ChainService::new(&rt.executor());

        let state_db = chain_service.state_db.lock().unwrap();
        let s_n = state_db.sequence_number(&account_address).unwrap();
        drop(state_db);
        let signed_tx = RawTransaction::new(
            account_address,
            s_n as u64,
            program,
            1_000_000 as u64,
            1 as u64,
            Duration::from_secs(u64::max_value()),
        ).sign(&GENESIS_KEYPAIR.0, GENESIS_KEYPAIR.1.clone())
            .unwrap()
            .into_inner();

        chain_service.apply_on_chain_transaction(signed_tx);
    }

    #[test]
    fn test_faucet() {
        let mut rt = Runtime::new().unwrap();
        let chain_service = ChainService::new(&rt.executor());
        let receiver = AccountAddress::random();
        chain_service.faucet_inner(receiver, 100);
        let state_db = chain_service.state_db.lock().unwrap();
        let exist_flag = state_db.exist_account(&receiver);
        assert_eq!(exist_flag, true);
    }

    #[test]
    fn test_account_state_proof() {
        let mut rt = Runtime::new().unwrap();
        let chain_service = ChainService::new(&rt.executor());

        let mut query_addr: AccountAddress = AccountAddress::random();
        for i in 1..10 {
            let receiver = AccountAddress::random();
            if i == 5 {
                query_addr = receiver.clone();
            }
            chain_service.faucet_inner(receiver, 100);
        }

        let proof = chain_service.get_account_state_with_proof_inner(&query_addr, Some(8));
        match proof {
            Some((v, a, b)) => {
                println!("{:?}", query_addr.hash());
                println!("{:?}", b);
            }
            None => {}
        }
    }
}<|MERGE_RESOLUTION|>--- conflicted
+++ resolved
@@ -1,10 +1,10 @@
 use failure::prelude::*;
-use types::proto::{access_path::AccessPath as ProtoAccessPath, account_state_blob::{AccountStateBlob as AccountStateBlobProto, AccountStateWithProof}};
-use types::{proof::SparseMerkleProof, account_state_blob::AccountStateBlob, account_config::association_address, transaction::{SignedTransaction, TransactionPayload, RawTransaction}, access_path::AccessPath, account_address::AccountAddress};
+use types::proto::access_path::AccessPath as ProtoAccessPath;
+use types::{account_config::association_address, transaction::{SignedTransaction, TransactionPayload, RawTransaction}, access_path::AccessPath, account_address::AccountAddress};
 use futures::{sync::mpsc::{unbounded, UnboundedReceiver}, future::Future, sink::Sink, stream::Stream};
 use super::pub_sub;
 use grpcio::WriteFlags;
-use state_storage::{StateStorage, AccountState};
+use state_storage::StateStorage;
 use super::transaction_storage::TransactionStorage;
 use std::{sync::{Arc, Mutex}, time::Duration, convert::TryFrom};
 use crypto::{hash::CryptoHash, HashValue};
@@ -22,12 +22,12 @@
                  proto::{chain_grpc::Chain,
                          chain::{LeastRootRequest, LeastRootResponse,
                                  FaucetRequest, FaucetResponse,
-                                 GetAccountStateWithProofRequest, GetAccountStateWithProofResponse, Blob,
-                                 WatchTransactionRequest,
+                                 GetAccountStateWithProofByStateRootRequest, GetAccountStateWithProofByStateRootResponse, Blob,
+                                 WatchTransactionRequest, WatchTransactionResponse,
                                  MempoolAddTransactionStatus, MempoolAddTransactionStatusCode,
                                  SubmitTransactionRequest, SubmitTransactionResponse,
                                  StateByAccessPathResponse, AccountResource,
-                                 WatchEventRequest,
+                                 WatchEventRequest, WatchEventResponse,
                                  GetTransactionByHashRequest, GetTransactionByHashResponse,
                                  WatchData, WatchTxData,
                          },
@@ -41,13 +41,10 @@
 use proto_conv::{FromProto, IntoProto};
 use types::contract_event::ContractEvent;
 use types::event::EventKey;
-<<<<<<< HEAD
 use types::transaction::{TransactionOutput, TransactionStatus};
 use types::vm_error::{VMStatus, ExecutionStatus};
-=======
 use super::event_storage::EventStorage;
 use atomic_refcell::AtomicRefCell;
->>>>>>> 6404fbef
 
 lazy_static! {
     static ref VM_CONFIG:VMConfig = VMConfig::onchain();
@@ -58,7 +55,6 @@
     sender: channel::Sender<TransactionInner>,
     state_db: Arc<Mutex<StateStorage>>,
     tx_db: Arc<Mutex<TransactionStorage>>,
-    event_storage: Arc<AtomicRefCell<EventStorage>>,
     tx_pub: Arc<Mutex<pub_sub::Pub<WatchData>>>,
     event_pub: Arc<Mutex<pub_sub::Pub<WatchData>>>,
 }
@@ -75,10 +71,9 @@
         let (tx_sender, mut tx_receiver) = channel::new(1_024, &gauge);
         let tx_db = Arc::new(Mutex::new(TransactionStorage::new()));
         let state_db = Arc::new(Mutex::new(StateStorage::new()));
-        let event_storage = Arc::new(AtomicRefCell::new(EventStorage::new()));
         let tx_pub = Arc::new(Mutex::new(pub_sub::Pub::new()));
         let event_pub = Arc::new(Mutex::new(pub_sub::Pub::new()));
-        let chain_service = ChainService { sender: tx_sender.clone(), state_db, tx_db, event_storage, tx_pub, event_pub };
+        let chain_service = ChainService { sender: tx_sender.clone(), state_db, tx_db, tx_pub, event_pub };
         let chain_service_clone = chain_service.clone();
 
         let receiver_future = async move {
@@ -112,17 +107,11 @@
         let exist_flag = tx_db.exist_signed_transaction(signed_tx_hash);
         if !exist_flag {
             let state_db = self.state_db.lock().unwrap();
-<<<<<<< HEAD
             let write_set = off_chain_tx.witness_payload_write_set();
-            let state_hash = state_db.apply_txn(&off_chain_tx).unwrap();
-            tx_db.insert_all(state_hash, off_chain_tx.txn().clone());
-=======
-            let output = off_chain_tx.output();
             let state_hash = state_db.apply_txn(&off_chain_tx).expect("apply txn err.");
             let ver = tx_db.least_version();
-            let event_hash = self.event_storage.borrow_mut().insert_events(ver + 1, off_chain_tx.output().events()).expect("insert events err.");
+            let event_hash = self.event_storage.borrow_mut().insert_events(ver + 1, vec![]).expect("insert events err.");
             tx_db.insert_tx(state_hash, event_hash, off_chain_tx.txn().clone());
->>>>>>> 6404fbef
 
             let event_lock = self.event_pub.lock().unwrap();
 
@@ -143,7 +132,6 @@
     fn apply_on_chain_transaction(&self, sign_tx: SignedTransaction) {
         let signed_tx_hash = sign_tx.borrow().hash();
         let mut tx_db = self.tx_db.lock().unwrap();
-        let ver = tx_db.least_version();
         let exist_flag = tx_db.exist_signed_transaction(signed_tx_hash);
         let mut watch_tx = WatchTxData::new();
         if !exist_flag {
@@ -153,7 +141,6 @@
                 TransactionPayload::WriteSet(ws) => {
                     let state_db = self.state_db.lock().unwrap();
                     let state_hash = state_db.apply_write_set(&ws).unwrap();
-                    // event hash
                     //let state_hash = SparseMerkleTree::default().root_hash();
 
 //                    // 2. add signed_tx
