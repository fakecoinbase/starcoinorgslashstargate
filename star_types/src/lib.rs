--- conflicted
+++ resolved
@@ -1,13 +1,10 @@
 pub mod offchain_transaction;
 pub mod channel;
-<<<<<<< HEAD
 pub mod access_path;
 pub mod resource;
 #[cfg(test)]
 mod resource_test;
-=======
 pub mod proto;
->>>>>>> 2e000cb0
 
 #[cfg(test)]
 mod tests {
